--- conflicted
+++ resolved
@@ -373,12 +373,7 @@
     assert res['runs'][0]['results'][0]['ruleId'] == 'zerodiv'
     assert res['runs'][0]['tool']['driver']['rules'][0]['id'] == 'zerodiv'
     assert res['runs'][0]['tool']['driver']['rules'][0]['properties']['precision'] == 'high'
-<<<<<<< HEAD
-    # Test that security-severity is now a string and has the expected value
     assert res['runs'][0]['tool']['driver']['rules'][0]['properties']['security-severity'] == '9.900000'
-=======
-    assert res['runs'][0]['tool']['driver']['rules'][0]['properties']['security-severity'] == '9.9'
->>>>>>> b62f5716
     assert 'security' in res['runs'][0]['tool']['driver']['rules'][0]['properties']['tags']
     assert re.match(r'[0-9]+(.[0-9]+)+', res['runs'][0]['tool']['driver']['semanticVersion'])
     assert 'level' in res['runs'][0]['tool']['driver']['rules'][0]['defaultConfiguration'] # #13885
